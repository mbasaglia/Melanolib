# Copyright 2015-2016 Mattia Basaglia
#
# This program is free software: you can redistribute it and/or modify
# it under the terms of the GNU General Public License as published by
# the Free Software Foundation, either version 3 of the License, or
# (at your option) any later version.
#
# This program is distributed in the hope that it will be useful,
# but WITHOUT ANY WARRANTY; without even the implied warranty of
# MERCHANTABILITY or FITNESS FOR A PARTICULAR PURPOSE.  See the
# GNU General Public License for more details.
#
# You should have received a copy of the GNU General Public License
# along with this program.  If not, see <http://www.gnu.org/licenses/>.

<<<<<<< HEAD
add_library(melano_time SHARED time.cpp time_string.cpp)
=======
add_library(melano_time date_time.cpp time_string.cpp)
>>>>>>> 5626c32b
target_link_libraries(melano_time melano_stringutils)<|MERGE_RESOLUTION|>--- conflicted
+++ resolved
@@ -13,9 +13,5 @@
 # You should have received a copy of the GNU General Public License
 # along with this program.  If not, see <http://www.gnu.org/licenses/>.
 
-<<<<<<< HEAD
-add_library(melano_time SHARED time.cpp time_string.cpp)
-=======
-add_library(melano_time date_time.cpp time_string.cpp)
->>>>>>> 5626c32b
+add_library(melano_time SHARED date_time.cpp time_string.cpp)
 target_link_libraries(melano_time melano_stringutils)